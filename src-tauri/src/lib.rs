--- conflicted
+++ resolved
@@ -77,10 +77,6 @@
 - *Internet slang / online jargon*
 - *Shitposting (in some cases, if the abstract speech is intentionally nonsensical or provocative)*"#.to_string()
 });
-<<<<<<< HEAD
-
-=======
->>>>>>> 398e2a6b
 
 // static SYSTEM_PROMPT: Lazy<String> = Lazy::new(|| {
 //     r#"你是西北工业大学的吉祥物 `航小天`，你需要为用户提供精确详细的服务，使用各种 `tool_code` 排版出你的回答"#.to_string()
