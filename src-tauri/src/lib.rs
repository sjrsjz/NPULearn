--- conflicted
+++ resolved
@@ -1,489 +1,3 @@
-<<<<<<< HEAD
-use once_cell::sync::Lazy;
-use serde::{Deserialize, Serialize};
-use std::collections::HashMap;
-use std::sync::Mutex;
-
-mod document_renderer;
-use document_renderer::renderer::convert_markdown_with_latex;
-use document_renderer::style::MarkdownStyle;
-
-mod history_msg;
-
-// 定义一个全局状态来存储聊天历史
-static CHAT_HISTORY: Lazy<Mutex<HashMap<u32, ChatHistory>>> = Lazy::new(|| {
-    let mut map = HashMap::new();
-
-    Mutex::new(map)
-});
-
-// 定义当前活跃的对话ID
-static CURRENT_CHAT_ID: Lazy<Mutex<u32>> = Lazy::new(|| Mutex::new(1)); // 默认为对话1
-static NEXT_CHAT_ID: Lazy<Mutex<u32>> = Lazy::new(|| Mutex::new(4)); // 下一个新建对话的ID
-
-// 聊天历史结构体
-#[derive(Clone, Serialize, Deserialize)]
-struct ChatHistory {
-    id: u32,
-    title: String,
-    time: String,
-    content: String,
-}
-
-// 聊天历史项目（不包含内容，用于列表展示）
-#[derive(Clone, Serialize, Deserialize)]
-struct ChatHistoryItem {
-    id: u32,
-    title: String,
-    time: String,
-}
-
-// 获取聊天历史列表
-#[tauri::command]
-fn get_chat_history() -> Vec<ChatHistoryItem> {
-    let history = CHAT_HISTORY.lock().unwrap();
-    let mut history_items: Vec<ChatHistoryItem> = history
-        .values()
-        .map(|h| ChatHistoryItem {
-            id: h.id,
-            title: h.title.clone(),
-            time: h.time.clone(),
-        })
-        .collect();
-
-    // 按ID排序，最新的在前面
-    history_items.sort_by(|a, b| b.id.cmp(&a.id));
-    history_items
-}
-
-// 获取指定ID的聊天内容
-#[tauri::command]
-fn get_chat_by_id(id: u32) -> String {
-    let mut current_id = CURRENT_CHAT_ID.lock().unwrap();
-    *current_id = id; // 更新当前对话ID
-
-    let history = CHAT_HISTORY.lock().unwrap();
-    if let Some(chat) = history.get(&id) {
-        chat.content.clone()
-    } else {
-        "<div class=\"chat-message system\"><div class=\"message-content\"><p>未找到对话内容</p></div></div>".to_string()
-    }
-}
-
-/**
-获取当前聊天内容
-*/
-#[tauri::command]
-fn get_chat_html() -> String {
-    let current_id = *CURRENT_CHAT_ID.lock().unwrap();
-    let history = CHAT_HISTORY.lock().unwrap();
-
-    if let Some(chat) = history.get(&current_id) {
-        chat.content.clone()
-    } else {
-        let style_css = MarkdownStyle::Default.to_css();
-        // 默认欢迎消息
-        let html = format!(
-            r#"
-
-        <div class="chat-message system">
-            <div class="message-content">
-                <p>👋 你好！我是 AI 助手。请问有什么我可以帮助你的？</p>
-            </div>
-            <div class="message-time">今天 12:00</div>
-        </div>
-
-        {}
-        "#,
-            style_css
-        );
-        html.to_string()
-    }
-}
-
-/*
-创建新对话
-*/
-#[tauri::command]
-fn create_new_chat() -> String {
-    // 获取新ID
-    let mut next_id = NEXT_CHAT_ID.lock().unwrap();
-    let new_id = *next_id;
-    *next_id += 1;
-
-    // 更新当前对话ID
-    let mut current_id = CURRENT_CHAT_ID.lock().unwrap();
-    *current_id = new_id;
-
-    // 创建新对话
-    let now = chrono::Local::now();
-    let today = now.format("%H:%M").to_string();
-
-    let new_chat = ChatHistory {
-        id: new_id,
-        title: format!("新对话 {}", new_id),
-        time: "刚刚".to_string(),
-        content: format!(
-            r#"
-        <div class="chat-message system">
-            <div class="message-content">
-                <p>👋 你好！这是一个新对话。请问有什么我可以帮助你的？</p>
-            </div>
-            <div class="message-time">今天 {}</div>
-        </div>
-        
-        <style>
-            .chat-message {{
-                margin-bottom: 20px;
-                animation: fadeIn 0.3s ease;
-            }}
-            
-            @keyframes fadeIn {{
-                from {{ opacity: 0; transform: translateY(10px); }}
-                to {{ opacity: 1; transform: translateY(0); }}
-            }}
-            
-            .system {{
-                background-color: #f2f2f2;
-                border-radius: 12px;
-                padding: 12px 16px;
-                max-width: 85%;
-            }}
-            
-            .user {{
-                background-color: #e1f5fe;
-                border-radius: 12px;
-                padding: 12px 16px;
-                max-width: 85%;
-                margin-left: auto;
-            }}
-            
-            .message-content {{
-                margin-bottom: 5px;
-            }}
-            
-            .message-time {{
-                font-size: 12px;
-                color: #666;
-                text-align: right;
-            }}
-            
-            @media (prefers-color-scheme: dark) {{
-                .system {{
-                    background-color: #2d333b;
-                }}
-                
-                .user {{
-                    background-color: #254254;
-                }}
-                
-                .message-time {{
-                    color: #aaa;
-                }}
-            }}
-        </style>
-        "#,
-            today
-        ),
-    };
-
-    let content = new_chat.content.clone();
-
-    // 添加到历史记录
-    let mut history = CHAT_HISTORY.lock().unwrap();
-    history.insert(new_id, new_chat);
-
-    content
-}
-
-// 处理用户消息
-#[tauri::command]
-fn process_message(message: &str) -> String {
-    // 获取当前时间
-    let now = chrono::Local::now();
-    let today = now.format("%H:%M").to_string();
-
-    // 获取当前对话ID
-    let current_id = *CURRENT_CHAT_ID.lock().unwrap();
-
-    let test_markdown = r#"
-# Markdown 综合测试文档
-
-这个文档涵盖了 Markdown 的各种元素和格式，同时也包含了数学公式渲染测试。
-
-## 基本文本格式
-
-普通文本段落。这是正常的文本内容，不带任何特殊格式。
-
-*这是斜体文本* 和 _这也是斜体文本_
-
-**这是粗体文本** 和 __这也是粗体文本__
-
-***这是粗斜体文本*** 和 ___这也是粗斜体文本___
-
-~~这是删除线文本~~
-
-`这是行内代码`
-
-这是<sub>下标</sub>和<sup>上标</sup>文本
-
-## 引用
-
-> 这是一个普通引用
-> 
-> 引用可以包含多行文本
->
->> 这是嵌套引用
->
-> 引用回到第一层
-
-## 列表
-
-### 无序列表
-
-* 列表项 1
-* 列表项 2
-  * 嵌套列表项 2.1
-  * 嵌套列表项 2.2
-* 列表项 3
-
-### 有序列表
-
-1. 第一项
-2. 第二项
-   1. 嵌套有序列表项 2.1
-   2. 嵌套有序列表项 2.2
-3. 第三项
-
-### 任务列表
-
-- [x] 已完成任务
-- [ ] 未完成任务
-- [ ] 另一个未完成任务
-
-## 代码块
-
-```javascript
-// 这是一个JavaScript代码块
-function helloWorld() {
-  console.log("Hello, world!");
-  return true;
-}
-
-// 包含一些特殊字符: /*${}+*/&^%#@!
-const obj = { key: "value" };
-```
-
-```python
-# 这是一个Python代码块
-def fibonacci(n):
-    if n <= 1:
-        return n
-    else:
-        return fibonacci(n-1) + fibonacci(n-2)
-        
-# 测试一些中文注释和特殊符号
-print("Hello, 世界!") # 输出问候语
-```
-
-```css
-/* CSS 示例 */
-.container {
-  display: flex;
-  flex-direction: column;
-  align-items: center;
-  background-color: #f0f0f0;
-}
-
-body {
-  font-family: 'Arial', sans-serif;
-  line-height: 1.6;
-}
-```
-
-## 表格
-
-| 左对齐 | 居中对齐 | 右对齐 |
-| :--- | :---: | ---: |
-| 单元格 1 | 单元格 2 | 单元格 3 |
-| 较长的文本 | 文本 | 123.45 |
-| 中文内容测试 | こんにちは | Привет |
-
-## 水平线
-
----
-
-## 链接
-
-[Markdown 指南](https://www.markdownguide.org)
-
-自动链接: https://example.com
-
-## 图片
-
-![示例图片](https://th.bing.com/th/id/OIP.oY0A5dYBc71GSk8z4gHMrAHaHa?rs=1&pid=ImgDetMain)
-
-## 数学公式测试
-
-### 行内公式
-
-质能方程: $E=mc^2$
-
-欧拉公式: $e^{i\pi} + 1 = 0$
-
-求和公式: $\sum_{i=1}^{n} i = \frac{n(n+1)}{2}$
-
-### 块级公式
-
-贝叶斯公式:
-
-$$P(A|B) = \frac{P(B|A) \cdot P(A)}{P(B)}$$
-
-泰勒展开式:
-
-$$f(x) = \sum_{n=0}^{\infty} \frac{f^{(n)}(a)}{n!} (x-a)^n$$
-
-高斯分布公式:
-
-$$f(x) = \frac{1}{\sigma\sqrt{2\pi}} e^{-\frac{1}{2}\left(\frac{x-\mu}{\sigma}\right)^2}$$
-
-矩阵示例:
-
-$$
-\begin{bmatrix}
-a & b & c \\
-d & e & f \\
-g & h & i
-\end{bmatrix}
-$$
-
-连分数:
-
-$$
-x = a_0 + \cfrac{1}{a_1 + \cfrac{1}{a_2 + \cfrac{1}{a_3 + \cdots}}}
-$$
-
-## 嵌套元素测试
-
-> 这是一个包含**粗体文本**和*斜体文本*的引用
-> 
-> - 引用中的列表项 1
-> - 引用中的列表项 2
->
-> ```python
-> # 引用中的代码块
-> print("Hello from quote")
-> ```
->
-> 引用中的数学公式: $\int_{a}^{b} f(x) dx$
-
-## 特殊字符测试
-
-HTML字符实体: &copy; &trade; &reg; &euro; &yen; &pound;
-
-特殊符号: © ™ ® € ¥ £ § ¶ † ‡ ¤ ☺ ☻ ♠ ♣ ♥ ♦ ★ ☆
-
-## 混合中英文测试
-
-这是一段中英文混合的文本，Testing mixed Chinese and English text。包含一些**粗体**和*斜体*格式。
-
-这里是一个公式 $f(x) = \sin(x) + \cos(x)$ 混合在中文段落中。
-
-## 脚注测试
-
-这是一个包含脚注的段落[^1]。
-
-[^1]: 这是脚注的内容。> # 引用中的代码块
-> print("Hello from quote")
-> ```
->
-> 引用中的数学公式: $\int_{a}^{b} f(x) dx$
-
-## 特殊字符测试
-
-HTML字符实体: &copy; &trade; &reg; &euro; &yen; &pound;
-
-特殊符号: © ™ ® € ¥ £ § ¶ † ‡ ¤ ☺ ☻ ♠ ♣ ♥ ♦ ★ ☆
-
-## 混合中英文测试
-
-这是一段中英文混合的文本，Testing mixed Chinese and English text。包含一些**粗体**和*斜体*格式。
-
-这里是一个公式 $f(x) = \sin(x) + \cos(x)$ 混合在中文段落中。
-
-## 脚注测试
-
-这是一个包含脚注的段落[^1]。
-
-[^1]: 这是脚注的内容。
-    
-    "#;
-
-    let converted_markdown = convert_markdown_with_latex(test_markdown);
-
-    let style_css = MarkdownStyle::Default.to_css();
-
-    // 构建用户消息和AI回复的HTML
-    let html = format!(
-        r#"
-
-    <div class="chat-message user">
-        <div class="message-content">
-            <p>{}</p>
-        </div>
-        <div class="message-time">今天 {}</div>
-    </div>
-    
-    <div class="chat-message system">
-        <div class="message-content">
-            {}
-        </div>
-        <div class="message-time">今天 {}</div>
-    </div>
-
-        {}
-
-    "#,
-        message, today, converted_markdown, today, style_css,
-    );
-
-    // 更新当前对话的内容
-    let mut history = CHAT_HISTORY.lock().unwrap();
-    if let Some(chat) = history.get_mut(&current_id) {
-        chat.content = html.clone();
-    } else {
-        // 如果当前对话不存在，创建一个新对话
-        let new_chat = ChatHistory {
-            id: current_id,
-            title: format!("对话 {}", message.chars().take(10).collect::<String>()),
-            time: "刚刚".to_string(),
-            content: html.clone(),
-        };
-        history.insert(current_id, new_chat);
-    }
-
-    html
-}
-
-// 确保在 run 函数中注册所有命令
-#[cfg_attr(mobile, tauri::mobile_entry_point)]
-pub fn run() {
-    tauri::Builder::default()
-        .plugin(tauri_plugin_clipboard_manager::init())
-        .plugin(tauri_plugin_fs::init())
-        .plugin(tauri_plugin_http::init())
-        .plugin(tauri_plugin_opener::init())
-        .invoke_handler(tauri::generate_handler![
-            get_chat_html,
-            get_chat_history,
-            get_chat_by_id,
-            create_new_chat,
-            process_message
-        ])
-        .run(tauri::generate_context!())
-        .expect("error while running tauri application");
-}
-=======
 use once_cell::sync::Lazy;
 use serde::{Deserialize, Serialize};
 use tauri::Manager;
@@ -498,6 +12,8 @@
 use document_renderer::style::MarkdownStyle;
 
 mod aibackend;
+
+mod history_msg;
 
 // 定义一个全局状态来存储聊天历史
 static CHAT_HISTORY: Lazy<Mutex<HashMap<u32, ChatHistory>>> = Lazy::new(|| {
@@ -1006,5 +522,4 @@
         })
         .run(tauri::generate_context!())
         .expect("error while running tauri application");
-}
->>>>>>> 3f25bc72
+}