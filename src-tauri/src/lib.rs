--- conflicted
+++ resolved
@@ -525,25 +525,7 @@
                 eprintln!("Failed to get app_config_dir");
             }
 
-            aibackend::apikey::init(
-                app.handle().clone(),
-                checked_app_local_data_dir.unwrap(),
-<<<<<<< HEAD
-                checked_app_config_dir.unwrap(),
-            );
-            
-            let app_data_dir = app.path().app_data_dir().unwrap();
-
-            history_msg::history::init(app.handle().clone(), app_data_dir);
-=======
-                checked_app_config_dir.clone().unwrap(),
-            );
-
-            setting::setting::init(
-                app.handle().clone(),
-                checked_app_config_dir.unwrap(),
-            );
->>>>>>> b1d8150a
+            aibackend::apikey::init(app.handle().clone(), checked_app_local_data_dir.unwrap(), checked_app_config_dir.unwrap());
 
             Ok(())
         })
