<<<<<<< HEAD
{
  "$schema": "../gen/schemas/desktop-schema.json",
  "identifier": "default",
  "description": "Capability for the main window",
  "windows": [
    "main"
  ],
  "permissions": [
    "core:default",
    "opener:default",
    "http:default",
    "fs:default",
    "clipboard-manager:allow-write-text"
  ]
=======
{
  "$schema": "../gen/schemas/desktop-schema.json",
  "identifier": "default",
  "description": "Capability for the main window",
  "windows": [
    "main"
  ],
  "permissions": [
    "core:default",
    "opener:default",
    "http:default",
    "fs:default",
    "clipboard-manager:allow-write-text",
    "fs:default"
  ]
>>>>>>> 3f25bc72
}<|MERGE_RESOLUTION|>--- conflicted
+++ resolved
@@ -1,19 +1,3 @@
-<<<<<<< HEAD
-{
-  "$schema": "../gen/schemas/desktop-schema.json",
-  "identifier": "default",
-  "description": "Capability for the main window",
-  "windows": [
-    "main"
-  ],
-  "permissions": [
-    "core:default",
-    "opener:default",
-    "http:default",
-    "fs:default",
-    "clipboard-manager:allow-write-text"
-  ]
-=======
 {
   "$schema": "../gen/schemas/desktop-schema.json",
   "identifier": "default",
@@ -29,5 +13,4 @@
     "clipboard-manager:allow-write-text",
     "fs:default"
   ]
->>>>>>> 3f25bc72
 }