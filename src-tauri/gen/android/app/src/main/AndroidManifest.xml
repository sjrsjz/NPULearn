<<<<<<< HEAD
<?xml version="1.0" encoding="utf-8"?>
<manifest xmlns:android="http://schemas.android.com/apk/res/android">
    <uses-permission android:name="android.permission.INTERNET" />

    <!-- AndroidTV support -->
    <uses-feature android:name="android.software.leanback" android:required="false" />

    <application
        android:icon="@mipmap/ic_launcher"
        android:label="@string/app_name"
        android:theme="@style/Theme.npulearn"
        android:usesCleartextTraffic="${usesCleartextTraffic}">
        <activity
            android:configChanges="orientation|keyboardHidden|keyboard|screenSize|locale|smallestScreenSize|screenLayout|uiMode"
            android:launchMode="singleTask"
            android:label="@string/main_activity_title"
            android:name=".MainActivity"
            android:exported="true">
            <intent-filter>
                <action android:name="android.intent.action.MAIN" />
                <category android:name="android.intent.category.LAUNCHER" />
                <!-- AndroidTV support -->
                <category android:name="android.intent.category.LEANBACK_LAUNCHER" />
            </intent-filter>
        </activity>

        <provider
          android:name="androidx.core.content.FileProvider"
          android:authorities="${applicationId}.fileprovider"
          android:exported="false"
          android:grantUriPermissions="true">
          <meta-data
            android:name="android.support.FILE_PROVIDER_PATHS"
            android:resource="@xml/file_paths" />
        </provider>
    </application>
</manifest>
=======
<?xml version="1.0" encoding="utf-8"?>
<manifest xmlns:android="http://schemas.android.com/apk/res/android">
    <uses-permission android:name="android.permission.INTERNET" />
    <uses-permission android:name="android.permission.READ_EXTERNAL_STORAGE"/>
    <uses-permission android:name="android.permission.WRITE_EXTERNAL_STORAGE" />
    <!-- AndroidTV support -->
    <uses-feature android:name="android.software.leanback" android:required="false" />

    <application
        android:icon="@mipmap/ic_launcher"
        android:label="@string/app_name"
        android:theme="@style/Theme.npulearn"
        android:usesCleartextTraffic="${usesCleartextTraffic}">
        <activity
            android:configChanges="orientation|keyboardHidden|keyboard|screenSize|locale|smallestScreenSize|screenLayout|uiMode"
            android:launchMode="singleTask"
            android:label="@string/main_activity_title"
            android:name=".MainActivity"
            android:exported="true">
            <intent-filter>
                <action android:name="android.intent.action.MAIN" />
                <category android:name="android.intent.category.LAUNCHER" />
                <!-- AndroidTV support -->
                <category android:name="android.intent.category.LEANBACK_LAUNCHER" />
            </intent-filter>
        </activity>

        <provider
          android:name="androidx.core.content.FileProvider"
          android:authorities="${applicationId}.fileprovider"
          android:exported="false"
          android:grantUriPermissions="true">
          <meta-data
            android:name="android.support.FILE_PROVIDER_PATHS"
            android:resource="@xml/file_paths" />
        </provider>
    </application>
</manifest>
>>>>>>> 3f25bc72
<|MERGE_RESOLUTION|>--- conflicted
+++ resolved
@@ -1,42 +1,3 @@
-<<<<<<< HEAD
-<?xml version="1.0" encoding="utf-8"?>
-<manifest xmlns:android="http://schemas.android.com/apk/res/android">
-    <uses-permission android:name="android.permission.INTERNET" />
-
-    <!-- AndroidTV support -->
-    <uses-feature android:name="android.software.leanback" android:required="false" />
-
-    <application
-        android:icon="@mipmap/ic_launcher"
-        android:label="@string/app_name"
-        android:theme="@style/Theme.npulearn"
-        android:usesCleartextTraffic="${usesCleartextTraffic}">
-        <activity
-            android:configChanges="orientation|keyboardHidden|keyboard|screenSize|locale|smallestScreenSize|screenLayout|uiMode"
-            android:launchMode="singleTask"
-            android:label="@string/main_activity_title"
-            android:name=".MainActivity"
-            android:exported="true">
-            <intent-filter>
-                <action android:name="android.intent.action.MAIN" />
-                <category android:name="android.intent.category.LAUNCHER" />
-                <!-- AndroidTV support -->
-                <category android:name="android.intent.category.LEANBACK_LAUNCHER" />
-            </intent-filter>
-        </activity>
-
-        <provider
-          android:name="androidx.core.content.FileProvider"
-          android:authorities="${applicationId}.fileprovider"
-          android:exported="false"
-          android:grantUriPermissions="true">
-          <meta-data
-            android:name="android.support.FILE_PROVIDER_PATHS"
-            android:resource="@xml/file_paths" />
-        </provider>
-    </application>
-</manifest>
-=======
 <?xml version="1.0" encoding="utf-8"?>
 <manifest xmlns:android="http://schemas.android.com/apk/res/android">
     <uses-permission android:name="android.permission.INTERNET" />
@@ -74,5 +35,4 @@
             android:resource="@xml/file_paths" />
         </provider>
     </application>
-</manifest>
->>>>>>> 3f25bc72
+</manifest>